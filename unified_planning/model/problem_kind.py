# Copyright 2021 AIPlan4EU project
#
# Licensed under the Apache License, Version 2.0 (the "License");
# you may not use this file except in compliance with the License.
# You may obtain a copy of the License at
#
#     http://www.apache.org/licenses/LICENSE-2.0
#
# Unless required by applicable law or agreed to in writing, software
# distributed under the License is distributed on an "AS IS" BASIS,
# WITHOUT WARRANTIES OR CONDITIONS OF ANY KIND, either express or implied.
# See the License for the specific language governing permissions and
# limitations under the License.
#

from functools import partialmethod, total_ordering
from typing import Dict, List, Set
import unified_planning as up


# TODO: This features map needs to be extended with all the problem characterizations.
FEATURES = {
<<<<<<< HEAD
    'PROBLEM_CLASS' : ['ACTION_BASED', 'HIERARCHICAL'],
    'TIME' : ['CONTINUOUS_TIME', 'DISCRETE_TIME', 'INTERMEDIATE_CONDITIONS_AND_EFFECTS', 'TIMED_EFFECT', 'TIMED_GOALS', 'DURATION_INEQUALITIES'],
    'NUMBERS' : ['CONTINUOUS_NUMBERS', 'DISCRETE_NUMBERS'],
    'CONDITIONS_KIND' : ['NEGATIVE_CONDITIONS', 'DISJUNCTIVE_CONDITIONS', 'EQUALITY', 'EXISTENTIAL_CONDITIONS', 'UNIVERSAL_CONDITIONS'],
    'EFFECTS_KIND' : ['CONDITIONAL_EFFECTS', 'INCREASE_EFFECTS', 'DECREASE_EFFECTS'],
    'TYPING' : ['FLAT_TYPING', 'HIERARCHICAL_TYPING'],
    'FLUENTS_TYPE' : ['NUMERIC_FLUENTS', 'OBJECT_FLUENTS'],
    'QUALITY_METRICS' : ['ACTIONS_COST', 'FINAL_VALUE', 'MAKESPAN', 'PLAN_LENGTH'],
    'SIMULATED_ENTITIES' : ['SIMULATED_EFFECTS'],
    'CONSTRAINTS_KIND' : ['TRAJECTORY_CONSTRAINTS']
=======
    "PROBLEM_CLASS": ["ACTION_BASED", "HIERARCHICAL"],
    "TIME": [
        "CONTINUOUS_TIME",
        "DISCRETE_TIME",
        "INTERMEDIATE_CONDITIONS_AND_EFFECTS",
        "TIMED_EFFECT",
        "TIMED_GOALS",
        "DURATION_INEQUALITIES",
    ],
    "EXPRESSION_DURATION": ["STATIC_FLUENTS_IN_DURATION", "FLUENTS_IN_DURATION"],
    "NUMBERS": ["CONTINUOUS_NUMBERS", "DISCRETE_NUMBERS"],
    "CONDITIONS_KIND": [
        "NEGATIVE_CONDITIONS",
        "DISJUNCTIVE_CONDITIONS",
        "EQUALITY",
        "EXISTENTIAL_CONDITIONS",
        "UNIVERSAL_CONDITIONS",
    ],
    "EFFECTS_KIND": ["CONDITIONAL_EFFECTS", "INCREASE_EFFECTS", "DECREASE_EFFECTS"],
    "TYPING": ["FLAT_TYPING", "HIERARCHICAL_TYPING"],
    "FLUENTS_TYPE": ["NUMERIC_FLUENTS", "OBJECT_FLUENTS"],
    "QUALITY_METRICS": [
        "ACTIONS_COST",
        "FINAL_VALUE",
        "MAKESPAN",
        "PLAN_LENGTH",
        "OVERSUBSCRIPTION",
    ],
    "SIMULATED_ENTITIES": ["SIMULATED_EFFECTS"],
>>>>>>> ede7d161
}


class ProblemKindMeta(type):
    """Meta class used to interpret the nodehandler decorator."""

    def __new__(cls, name, bases, dct):
        def _set(self, feature, possible_features):
            assert feature in possible_features
            self._features.add(feature)

        def _has(self, feature):
            return feature in self._features

        obj = type.__new__(cls, name, bases, dct)
        for m, l in FEATURES.items():
            setattr(obj, "set_" + m.lower(), partialmethod(_set, possible_features=l))
            for f in l:
                setattr(obj, "has_" + f.lower(), partialmethod(_has, feature=f))
        return obj


@total_ordering
class ProblemKind(up.AnyBaseClass, metaclass=ProblemKindMeta):
    def __init__(self, features: Set[str] = set()):
        self._features: Set[str] = set(features)

    def __repr__(self) -> str:
        features_gen = (f"'{feature}'" for feature in self._features)
        return f'ProblemKind([{", ".join(features_gen)}])'

    def __str__(self) -> str:
        features_mapped: Dict[str, List[str]] = {}
        for k, fl in FEATURES.items():
            for feature in self._features:
                if feature in fl:
                    feature_list = features_mapped.get(k, None)
                    if feature_list is None:
                        features_mapped[k] = [feature]
                    else:
                        feature_list.append(feature)
        result_str: List[str] = [f"{k}: {fl}" for k, fl in features_mapped.items()]
        return "\n".join(result_str)

    def __eq__(self, oth: object) -> bool:
        if isinstance(oth, ProblemKind):
            return self._features == oth._features
        else:
            return False

    def __hash__(self) -> int:
        res = 0
        for f in self._features:
            res += hash(f)
        return res

    def __le__(self, oth: object):
        if not isinstance(oth, ProblemKind):
            raise
        return self._features.issubset(oth._features)

    @property
    def features(self) -> Set[str]:
        return self._features

    def union(self, oth: "ProblemKind") -> "ProblemKind":
        return ProblemKind(self.features.union(oth.features))

    def intersection(self, oth: "ProblemKind") -> "ProblemKind":
        return ProblemKind(self.features.intersection(oth.features))


basic_classical_kind = ProblemKind()
basic_classical_kind.set_problem_class("ACTION_BASED")
basic_classical_kind.set_typing("FLAT_TYPING")

hierarchical_kind = ProblemKind()
hierarchical_kind.set_typing("HIERARCHICAL_TYPING")

classical_kind = ProblemKind()
classical_kind.set_problem_class("ACTION_BASED")
classical_kind.set_typing("FLAT_TYPING")
classical_kind.set_conditions_kind("NEGATIVE_CONDITIONS")
classical_kind.set_conditions_kind("DISJUNCTIVE_CONDITIONS")
classical_kind.set_conditions_kind("EQUALITY")

full_classical_kind = ProblemKind()
full_classical_kind.set_problem_class("ACTION_BASED")
full_classical_kind.set_typing("FLAT_TYPING")
full_classical_kind.set_conditions_kind("NEGATIVE_CONDITIONS")
full_classical_kind.set_conditions_kind("DISJUNCTIVE_CONDITIONS")
full_classical_kind.set_conditions_kind("EQUALITY")
full_classical_kind.set_conditions_kind("EXISTENTIAL_CONDITIONS")
full_classical_kind.set_conditions_kind("UNIVERSAL_CONDITIONS")
full_classical_kind.set_effects_kind("CONDITIONAL_EFFECTS")

object_fluent_kind = ProblemKind()
object_fluent_kind.set_fluents_type("OBJECT_FLUENTS")

basic_numeric_kind = ProblemKind()
basic_numeric_kind.set_problem_class("ACTION_BASED")
basic_numeric_kind.set_typing("FLAT_TYPING")
basic_numeric_kind.set_numbers("DISCRETE_NUMBERS")
basic_numeric_kind.set_numbers("CONTINUOUS_NUMBERS")
basic_numeric_kind.set_fluents_type("NUMERIC_FLUENTS")

full_numeric_kind = ProblemKind()
full_numeric_kind.set_problem_class("ACTION_BASED")
full_numeric_kind.set_typing("FLAT_TYPING")
full_numeric_kind.set_numbers("DISCRETE_NUMBERS")
full_numeric_kind.set_numbers("CONTINUOUS_NUMBERS")
full_numeric_kind.set_fluents_type("NUMERIC_FLUENTS")
full_numeric_kind.set_effects_kind("INCREASE_EFFECTS")
full_numeric_kind.set_effects_kind("DECREASE_EFFECTS")

basic_temporal_kind = ProblemKind()
basic_temporal_kind.set_problem_class("ACTION_BASED")
basic_temporal_kind.set_typing("FLAT_TYPING")
basic_temporal_kind.set_time("CONTINUOUS_TIME")

temporal_kind = ProblemKind()
temporal_kind.set_problem_class("ACTION_BASED")
temporal_kind.set_typing("FLAT_TYPING")
temporal_kind.set_time("CONTINUOUS_TIME")
temporal_kind.set_time("INTERMEDIATE_CONDITIONS_AND_EFFECTS")
temporal_kind.set_time("TIMED_EFFECT")
temporal_kind.set_time("TIMED_GOALS")
temporal_kind.set_time("DURATION_INEQUALITIES")
temporal_kind.set_expression_duration("STATIC_FLUENTS_IN_DURATION")

quality_metrics_kind = ProblemKind()
quality_metrics_kind.set_quality_metrics("PLAN_LENGTH")
quality_metrics_kind.set_quality_metrics("ACTIONS_COST")
quality_metrics_kind.set_quality_metrics("FINAL_VALUE")

oversubscription_kind = ProblemKind()
oversubscription_kind.set_quality_metrics("OVERSUBSCRIPTION")<|MERGE_RESOLUTION|>--- conflicted
+++ resolved
@@ -20,7 +20,6 @@
 
 # TODO: This features map needs to be extended with all the problem characterizations.
 FEATURES = {
-<<<<<<< HEAD
     'PROBLEM_CLASS' : ['ACTION_BASED', 'HIERARCHICAL'],
     'TIME' : ['CONTINUOUS_TIME', 'DISCRETE_TIME', 'INTERMEDIATE_CONDITIONS_AND_EFFECTS', 'TIMED_EFFECT', 'TIMED_GOALS', 'DURATION_INEQUALITIES'],
     'NUMBERS' : ['CONTINUOUS_NUMBERS', 'DISCRETE_NUMBERS'],
@@ -31,37 +30,6 @@
     'QUALITY_METRICS' : ['ACTIONS_COST', 'FINAL_VALUE', 'MAKESPAN', 'PLAN_LENGTH'],
     'SIMULATED_ENTITIES' : ['SIMULATED_EFFECTS'],
     'CONSTRAINTS_KIND' : ['TRAJECTORY_CONSTRAINTS']
-=======
-    "PROBLEM_CLASS": ["ACTION_BASED", "HIERARCHICAL"],
-    "TIME": [
-        "CONTINUOUS_TIME",
-        "DISCRETE_TIME",
-        "INTERMEDIATE_CONDITIONS_AND_EFFECTS",
-        "TIMED_EFFECT",
-        "TIMED_GOALS",
-        "DURATION_INEQUALITIES",
-    ],
-    "EXPRESSION_DURATION": ["STATIC_FLUENTS_IN_DURATION", "FLUENTS_IN_DURATION"],
-    "NUMBERS": ["CONTINUOUS_NUMBERS", "DISCRETE_NUMBERS"],
-    "CONDITIONS_KIND": [
-        "NEGATIVE_CONDITIONS",
-        "DISJUNCTIVE_CONDITIONS",
-        "EQUALITY",
-        "EXISTENTIAL_CONDITIONS",
-        "UNIVERSAL_CONDITIONS",
-    ],
-    "EFFECTS_KIND": ["CONDITIONAL_EFFECTS", "INCREASE_EFFECTS", "DECREASE_EFFECTS"],
-    "TYPING": ["FLAT_TYPING", "HIERARCHICAL_TYPING"],
-    "FLUENTS_TYPE": ["NUMERIC_FLUENTS", "OBJECT_FLUENTS"],
-    "QUALITY_METRICS": [
-        "ACTIONS_COST",
-        "FINAL_VALUE",
-        "MAKESPAN",
-        "PLAN_LENGTH",
-        "OVERSUBSCRIPTION",
-    ],
-    "SIMULATED_ENTITIES": ["SIMULATED_EFFECTS"],
->>>>>>> ede7d161
 }
 
 
