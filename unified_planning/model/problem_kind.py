# Copyright 2021 AIPlan4EU project
#
# Licensed under the Apache License, Version 2.0 (the "License");
# you may not use this file except in compliance with the License.
# You may obtain a copy of the License at
#
#     http://www.apache.org/licenses/LICENSE-2.0
#
# Unless required by applicable law or agreed to in writing, software
# distributed under the License is distributed on an "AS IS" BASIS,
# WITHOUT WARRANTIES OR CONDITIONS OF ANY KIND, either express or implied.
# See the License for the specific language governing permissions and
# limitations under the License.
#

from functools import partialmethod, total_ordering
from typing import Dict, List, Set
import unified_planning as up


# TODO: This features map needs to be extended with all the problem characterizations.
FEATURES = {
    "PROBLEM_CLASS": [
        "ACTION_BASED",
        "HIERARCHICAL",
<<<<<<< HEAD
        "CONTINGENT",
        "ACTION_BASED_MULTI_AGENT",
=======
        "ACTION_BASED_MULTI_AGENT",
        "CONTINGENT",
>>>>>>> 4a7496fe
    ],
    "PROBLEM_TYPE": ["SIMPLE_NUMERIC_PLANNING", "GENERAL_NUMERIC_PLANNING"],
    "TIME": [
        "CONTINUOUS_TIME",
        "DISCRETE_TIME",
        "INTERMEDIATE_CONDITIONS_AND_EFFECTS",
        "TIMED_EFFECT",
        "TIMED_GOALS",
        "DURATION_INEQUALITIES",
    ],
    "EXPRESSION_DURATION": ["STATIC_FLUENTS_IN_DURATION", "FLUENTS_IN_DURATION"],
    "NUMBERS": ["CONTINUOUS_NUMBERS", "DISCRETE_NUMBERS"],
    "CONDITIONS_KIND": [
        "NEGATIVE_CONDITIONS",
        "DISJUNCTIVE_CONDITIONS",
        "EQUALITY",
        "EXISTENTIAL_CONDITIONS",
        "UNIVERSAL_CONDITIONS",
    ],
    "EFFECTS_KIND": ["CONDITIONAL_EFFECTS", "INCREASE_EFFECTS", "DECREASE_EFFECTS"],
    "TYPING": ["FLAT_TYPING", "HIERARCHICAL_TYPING"],
    "FLUENTS_TYPE": ["NUMERIC_FLUENTS", "OBJECT_FLUENTS"],
    "QUALITY_METRICS": [
        "ACTIONS_COST",
        "FINAL_VALUE",
        "MAKESPAN",
        "PLAN_LENGTH",
        "OVERSUBSCRIPTION",
    ],
    "SIMULATED_ENTITIES": ["SIMULATED_EFFECTS"],
}


class ProblemKindMeta(type):
    """Meta class used to interpret the nodehandler decorator."""

    def __new__(cls, name, bases, dct):
        def _set(self, feature, possible_features):
            assert feature in possible_features
            self._features.add(feature)

        def _unset(self, feature, possible_features):
            assert feature in possible_features
            self._features.discard(feature)

        def _has(self, features):
            return len(self._features.intersection(features)) > 0

        obj = type.__new__(cls, name, bases, dct)
        for m, l in FEATURES.items():
            setattr(obj, "set_" + m.lower(), partialmethod(_set, possible_features=l))
            setattr(
                obj, "unset_" + m.lower(), partialmethod(_unset, possible_features=l)
            )
            setattr(obj, "has_" + m.lower(), partialmethod(_has, features=l))
            for f in l:
                setattr(obj, "has_" + f.lower(), partialmethod(_has, features=[f]))
        return obj


@total_ordering
class ProblemKind(up.AnyBaseClass, metaclass=ProblemKindMeta):
    """
    This class represents the main interesting feature that a :class:`planning Problem <unified_planning.model.AbstractProblem>` can have in order to understand
    if an :class:`~unified_planning.engines.Engine` is capable of solving the `Problem` or not; some features might also help the `Engine`, allowing
    some assumptions to be made.

    The `ProblemKind` of a `Problem` is calculated by it's :func:`kind <unified_planning.model.Problem.kind>` property.
    """

    def __init__(self, features: Set[str] = set()):
        self._features: Set[str] = set(features)

    def __repr__(self) -> str:
        features_gen = (f"'{feature}'" for feature in self._features)
        return f'ProblemKind([{", ".join(features_gen)}])'

    def __str__(self) -> str:
        features_mapped: Dict[str, List[str]] = {}
        for k, fl in FEATURES.items():
            for feature in self._features:
                if feature in fl:
                    feature_list = features_mapped.get(k, None)
                    if feature_list is None:
                        features_mapped[k] = [feature]
                    else:
                        feature_list.append(feature)
        result_str: List[str] = [f"{k}: {fl}" for k, fl in features_mapped.items()]
        return "\n".join(result_str)

    def __eq__(self, oth: object) -> bool:
        if isinstance(oth, ProblemKind):
            return self._features == oth._features
        else:
            return False

    def __hash__(self) -> int:
        res = 0
        for f in self._features:
            res += hash(f)
        return res

    def __le__(self, oth: object):
        if not isinstance(oth, ProblemKind):
            raise ValueError(f"Unable to compare a ProblemKind with a {type(oth)}")
        return self._features.issubset(oth._features)

    @property
    def features(self) -> Set[str]:
        """Returns the features contained by this `ProblemKind`."""
        return self._features

    def union(self, oth: "ProblemKind") -> "ProblemKind":
        """
        Returns a new `ProblemKind` that is the union of this `ProblemKind` and
        the `ProblemKind` given as parameter.

        :param oth: the `ProblemKind` that must be united to this `ProblemKind`.
        :return: a new `ProblemKind` that is the union of this `ProblemKind` and `oth`
        """
        return ProblemKind(self.features.union(oth.features))

    def intersection(self, oth: "ProblemKind") -> "ProblemKind":
        """
        Returns a new `ProblemKind` that is the intersection of this `ProblemKind` and
        the `ProblemKind` given as parameter.

        :param oth: the `ProblemKind` that must be intersected with this `ProblemKind`.
        :return: a new `ProblemKind` that is the intersection between this `ProblemKind` and `oth`
        """
        return ProblemKind(self.features.intersection(oth.features))


basic_classical_kind = ProblemKind()
basic_classical_kind.set_problem_class("ACTION_BASED")
basic_classical_kind.set_typing("FLAT_TYPING")

hierarchical_kind = ProblemKind()
hierarchical_kind.set_typing("HIERARCHICAL_TYPING")

classical_kind = ProblemKind()
classical_kind.set_problem_class("ACTION_BASED")
classical_kind.set_typing("FLAT_TYPING")
classical_kind.set_conditions_kind("NEGATIVE_CONDITIONS")
classical_kind.set_conditions_kind("DISJUNCTIVE_CONDITIONS")
classical_kind.set_conditions_kind("EQUALITY")

full_classical_kind = ProblemKind()
full_classical_kind.set_problem_class("ACTION_BASED")
full_classical_kind.set_typing("FLAT_TYPING")
full_classical_kind.set_conditions_kind("NEGATIVE_CONDITIONS")
full_classical_kind.set_conditions_kind("DISJUNCTIVE_CONDITIONS")
full_classical_kind.set_conditions_kind("EQUALITY")
full_classical_kind.set_conditions_kind("EXISTENTIAL_CONDITIONS")
full_classical_kind.set_conditions_kind("UNIVERSAL_CONDITIONS")
full_classical_kind.set_effects_kind("CONDITIONAL_EFFECTS")

object_fluent_kind = ProblemKind()
object_fluent_kind.set_fluents_type("OBJECT_FLUENTS")

simple_numeric_kind = ProblemKind()
simple_numeric_kind.set_problem_class("ACTION_BASED")
simple_numeric_kind.set_problem_type("SIMPLE_NUMERIC_PLANNING")
simple_numeric_kind.set_typing("FLAT_TYPING")
simple_numeric_kind.set_numbers("DISCRETE_NUMBERS")
simple_numeric_kind.set_numbers("CONTINUOUS_NUMBERS")
simple_numeric_kind.set_fluents_type("NUMERIC_FLUENTS")
simple_numeric_kind.set_effects_kind("INCREASE_EFFECTS")
simple_numeric_kind.set_effects_kind("DECREASE_EFFECTS")

general_numeric_kind = ProblemKind()
general_numeric_kind.set_problem_class("ACTION_BASED")
general_numeric_kind.set_problem_type("GENERAL_NUMERIC_PLANNING")
general_numeric_kind.set_typing("FLAT_TYPING")
general_numeric_kind.set_numbers("DISCRETE_NUMBERS")
general_numeric_kind.set_numbers("CONTINUOUS_NUMBERS")
general_numeric_kind.set_fluents_type("NUMERIC_FLUENTS")

basic_temporal_kind = ProblemKind()
basic_temporal_kind.set_problem_class("ACTION_BASED")
basic_temporal_kind.set_typing("FLAT_TYPING")
basic_temporal_kind.set_time("CONTINUOUS_TIME")

temporal_kind = ProblemKind()
temporal_kind.set_problem_class("ACTION_BASED")
temporal_kind.set_typing("FLAT_TYPING")
temporal_kind.set_time("CONTINUOUS_TIME")
temporal_kind.set_time("INTERMEDIATE_CONDITIONS_AND_EFFECTS")
temporal_kind.set_time("TIMED_EFFECT")
temporal_kind.set_time("TIMED_GOALS")
temporal_kind.set_time("DURATION_INEQUALITIES")
temporal_kind.set_expression_duration("STATIC_FLUENTS_IN_DURATION")

quality_metrics_kind = ProblemKind()
quality_metrics_kind.set_quality_metrics("PLAN_LENGTH")
quality_metrics_kind.set_quality_metrics("ACTIONS_COST")
quality_metrics_kind.set_quality_metrics("FINAL_VALUE")

oversubscription_kind = ProblemKind()
oversubscription_kind.set_quality_metrics("OVERSUBSCRIPTION")

<<<<<<< HEAD

actions_cost_kind = ProblemKind()
actions_cost_kind.set_quality_metrics("ACTIONS_COST")

=======
>>>>>>> 4a7496fe
multi_agent_kind = ProblemKind()
multi_agent_kind.set_problem_class("ACTION_BASED_MULTI_AGENT")
multi_agent_kind.set_typing("FLAT_TYPING")
multi_agent_kind.set_typing("HIERARCHICAL_TYPING")
multi_agent_kind.set_conditions_kind("NEGATIVE_CONDITIONS")
multi_agent_kind.set_conditions_kind("DISJUNCTIVE_CONDITIONS")
multi_agent_kind.set_conditions_kind("EQUALITY")
multi_agent_kind.set_conditions_kind("EXISTENTIAL_CONDITIONS")
multi_agent_kind.set_conditions_kind("UNIVERSAL_CONDITIONS")
multi_agent_kind.set_effects_kind("CONDITIONAL_EFFECTS")
multi_agent_kind.set_fluents_type("NUMERIC_FLUENTS")
<<<<<<< HEAD
multi_agent_kind.set_fluents_type("OBJECT_FLUENTS")
=======
multi_agent_kind.set_fluents_type("OBJECT_FLUENTS")

#
>>>>>>> 4a7496fe
<|MERGE_RESOLUTION|>--- conflicted
+++ resolved
@@ -23,13 +23,8 @@
     "PROBLEM_CLASS": [
         "ACTION_BASED",
         "HIERARCHICAL",
-<<<<<<< HEAD
         "CONTINGENT",
         "ACTION_BASED_MULTI_AGENT",
-=======
-        "ACTION_BASED_MULTI_AGENT",
-        "CONTINGENT",
->>>>>>> 4a7496fe
     ],
     "PROBLEM_TYPE": ["SIMPLE_NUMERIC_PLANNING", "GENERAL_NUMERIC_PLANNING"],
     "TIME": [
@@ -231,13 +226,9 @@
 oversubscription_kind = ProblemKind()
 oversubscription_kind.set_quality_metrics("OVERSUBSCRIPTION")
 
-<<<<<<< HEAD
-
 actions_cost_kind = ProblemKind()
 actions_cost_kind.set_quality_metrics("ACTIONS_COST")
 
-=======
->>>>>>> 4a7496fe
 multi_agent_kind = ProblemKind()
 multi_agent_kind.set_problem_class("ACTION_BASED_MULTI_AGENT")
 multi_agent_kind.set_typing("FLAT_TYPING")
@@ -249,10 +240,4 @@
 multi_agent_kind.set_conditions_kind("UNIVERSAL_CONDITIONS")
 multi_agent_kind.set_effects_kind("CONDITIONAL_EFFECTS")
 multi_agent_kind.set_fluents_type("NUMERIC_FLUENTS")
-<<<<<<< HEAD
-multi_agent_kind.set_fluents_type("OBJECT_FLUENTS")
-=======
-multi_agent_kind.set_fluents_type("OBJECT_FLUENTS")
-
-#
->>>>>>> 4a7496fe
+multi_agent_kind.set_fluents_type("OBJECT_FLUENTS")