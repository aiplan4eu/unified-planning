from typing import Optional

from unified_planning.model.fnode import FNode
from unified_planning.environment import get_environment, Environment
from unified_planning.exceptions import UPProblemDefinitionError
from unified_planning.model import (
    Timepoint,
    Timing,
    TimepointKind,
    Fluent,
    NumericConstant,
)
import unified_planning as up
from unified_planning.model.scheduling.chronicle import Chronicle


class Activity(Chronicle):
    """Activity is essentially an interval with start and end timing that facilitates defining constraints in the
    associated SchedulingProblem"""

    def __init__(
        self, name: str, duration: int = 0, _env: Optional[Environment] = None
    ):
        Chronicle.__init__(self, name, _env=_env)
        self._start = Timepoint(TimepointKind.START, container=name)
        self._end = Timepoint(TimepointKind.END, container=name)

        self.set_fixed_duration(duration)

    @property
    def start(self) -> Timepoint:
        """Returns a reference to the start time of this activity."""
        return self._start

    @property
    def end(self) -> Timepoint:
        """Returns a reference to the start time of this activity."""
        return self._end

    @property
    def duration(self) -> "up.model.timing.DurationInterval":
        """Returns the `activity` `duration interval`."""
        return self._duration

    def set_fixed_duration(self, value: "up.model.expression.NumericExpression"):
        """
        Sets the `duration interval` for this `activity` as the interval `[value, value]`.

        :param value: The `value` set as both edges of this `action's duration`.
        """
        (value_exp,) = self._environment.expression_manager.auto_promote(value)
        self._set_duration_constraint(up.model.timing.FixedDuration(value_exp))

    def set_duration_bounds(
        self,
        lower: "up.model.expression.NumericExpression",
        upper: "up.model.expression.NumericExpression",
    ):
        """
        Sets the `duration interval` for this `activity` as the interval `[lower, upper]`.

        :param lower: The value set as the lower edge of this `action's duration`.
        :param upper: The value set as the upper edge of this `action's duration`.
        """
        lower_exp, upper_exp = self._environment.expression_manager.auto_promote(
            lower, upper
        )
        self._set_duration_constraint(
            up.model.timing.ClosedDurationInterval(lower_exp, upper_exp)
        )

    def _set_duration_constraint(self, duration: "up.model.timing.DurationInterval"):
        """
        Sets the `duration interval` for this `action`.

        :param duration: The new `duration interval` of this `action`.
        """
        lower, upper = duration.lower, duration.upper
        tlower = self._environment.type_checker.get_type(lower)
        tupper = self._environment.type_checker.get_type(upper)
        assert tlower.is_int_type() or tlower.is_real_type()
        assert tupper.is_int_type() or tupper.is_real_type()
        if (
            lower.is_constant()
            and upper.is_constant()
            and (
                upper.constant_value() < lower.constant_value()
                or (
                    upper.constant_value() == lower.constant_value()
                    and (duration.is_left_open() or duration.is_right_open())
                )
            )
        ):
            raise UPProblemDefinitionError(
                f"{duration} is an empty interval duration of action: {self.name}."
            )
        self._duration = duration

<<<<<<< HEAD
    def uses(self, resource: Union[Fluent, FNode], amount: Union[int, Fraction] = 1):
=======
    def uses(self, resource: Fluent, amount: NumericConstant = 1):
>>>>>>> 34e59e98
        """Asserts that the activity borrows a given amount (1 by default) of the resource.
        The borrowed resources will be reusable by another activity at the time epoch immediately
         succeeding the activity end.
        """
        self.add_decrease_effect(Timing(0, self.start), resource, amount)
        self.add_increase_effect(Timing(0, self.end), resource, amount)

    def set_release_date(self, date: int):
        """Set the earliest date at which the activity can be started."""
        self.add_constraint(get_environment().expression_manager.LE(date, self.start))

    def set_deadline(self, date: int):
        """Set the latest date at which the activity might end."""
        self.add_constraint(get_environment().expression_manager.LE(self.end, date))<|MERGE_RESOLUTION|>--- conflicted
+++ resolved
@@ -96,11 +96,7 @@
             )
         self._duration = duration
 
-<<<<<<< HEAD
-    def uses(self, resource: Union[Fluent, FNode], amount: Union[int, Fraction] = 1):
-=======
-    def uses(self, resource: Fluent, amount: NumericConstant = 1):
->>>>>>> 34e59e98
+    def uses(self, resource: Union[Fluent, FNode], amount: NumericConstant = 1):
         """Asserts that the activity borrows a given amount (1 by default) of the resource.
         The borrowed resources will be reusable by another activity at the time epoch immediately
          succeeding the activity end.
