--- conflicted
+++ resolved
@@ -64,31 +64,6 @@
     @staticmethod
     def supported_kind() -> ProblemKind:
         supported_kind = ProblemKind()
-<<<<<<< HEAD
-        supported_kind.set_problem_class('ACTION_BASED') # type: ignore
-        supported_kind.set_typing('FLAT_TYPING') # type: ignore
-        supported_kind.set_typing('HIERARCHICAL_TYPING') # type: ignore
-        supported_kind.set_numbers('CONTINUOUS_NUMBERS') # type: ignore
-        supported_kind.set_numbers('DISCRETE_NUMBERS') # type: ignore
-        supported_kind.set_fluents_type('NUMERIC_FLUENTS') # type: ignore
-        supported_kind.set_fluents_type('OBJECT_FLUENTS') # type: ignore
-        supported_kind.set_conditions_kind('NEGATIVE_CONDITIONS') # type: ignore
-        supported_kind.set_conditions_kind('DISJUNCTIVE_CONDITIONS') # type: ignore
-        supported_kind.set_conditions_kind('EQUALITY') # type: ignore
-        supported_kind.set_conditions_kind('EXISTENTIAL_CONDITIONS') # type: ignore
-        supported_kind.set_conditions_kind('UNIVERSAL_CONDITIONS') # type: ignore
-        supported_kind.set_effects_kind('CONDITIONAL_EFFECTS') # type: ignore
-        supported_kind.set_effects_kind('INCREASE_EFFECTS') # type: ignore
-        supported_kind.set_effects_kind('DECREASE_EFFECTS') # type: ignore
-        supported_kind.set_time('CONTINUOUS_TIME') # type: ignore
-        supported_kind.set_time('DISCRETE_TIME') # type: ignore
-        supported_kind.set_time('INTERMEDIATE_CONDITIONS_AND_EFFECTS') # type: ignore
-        supported_kind.set_time('TIMED_EFFECT') # type: ignore
-        supported_kind.set_time('TIMED_GOALS') # type: ignore
-        supported_kind.set_time('DURATION_INEQUALITIES') # type: ignore
-        supported_kind.set_simulated_entities('SIMULATED_EFFECTS') # type: ignore
-        supported_kind.set_constraints_kind('TRAJECTORY_CONSTRAINTS') # type: ignore
-=======
         supported_kind.set_problem_class("ACTION_BASED")
         supported_kind.set_typing("FLAT_TYPING")
         supported_kind.set_typing("HIERARCHICAL_TYPING")
@@ -113,7 +88,6 @@
         supported_kind.set_time("TIMED_GOALS")
         supported_kind.set_time("DURATION_INEQUALITIES")
         supported_kind.set_simulated_entities("SIMULATED_EFFECTS")
->>>>>>> 4f55edac
         return supported_kind
 
     @staticmethod
