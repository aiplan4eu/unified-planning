--- conflicted
+++ resolved
@@ -27,11 +27,7 @@
 from fractions import Fraction
 from typing import Iterable, List, Union, Dict, Tuple
 
-<<<<<<< HEAD
-Expression = Union[FNode, 'upf.Fluent', 'upf.Object', 'upf.ActionParameter', 'upf.Variable', bool, int, float]
-=======
-Expression = Union[FNode, 'upf.Fluent', 'upf.Object', 'upf.ActionParameter', bool, int, float, Fraction]
->>>>>>> 09080ed3
+Expression = Union[FNode, 'upf.Fluent', 'upf.Object', 'upf.ActionParameter', 'upf.Variable', bool, int, float, Fraction]
 BoolExpression = Union[FNode, 'upf.Fluent', 'upf.ActionParameter', bool]
 
 class ExpressionManager(object):
