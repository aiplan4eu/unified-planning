--- conflicted
+++ resolved
@@ -23,14 +23,9 @@
 import upf.types
 from upf.environment import get_env, Environment
 from upf.fnode import FNode
-<<<<<<< HEAD
-from upf.exceptions import UPFTypeError, UPFUnboundedVariablesError
-=======
 from upf.exceptions import UPFTypeError
 from upf.expression import BoolExpression, Expression
 from upf.effect import Effect, INCREASE, DECREASE
->>>>>>> 24be99ec
-from collections import OrderedDict
 from typing import List, Union
 
 
@@ -165,17 +160,10 @@
             raise UPFTypeError('Effect condition is not a Boolean condition!')
         if not self._env.type_checker.is_compatible_type(fluent_exp, value_exp):
             raise UPFTypeError('Action effect has not compatible types!')
-<<<<<<< HEAD
-        free_vars = self._env._free_vars_oracle.get_free_variables(value)
-        if len(free_vars) != 0:
-            raise UPFUnboundedVariablesError(f"The precondition {str(value_exp)} has unbounded variables:\n{str(free_vars)}")
-        self._effects.append((fluent_exp, value_exp))
-=======
         self._effects.append(Effect(fluent_exp, value_exp, condition_exp, kind = DECREASE))
 
     def _add_effect_instance(self, effect: Effect):
         self._effects.append(effect)
 
     def _set_preconditions(self, preconditions: List[FNode]):
-        self._preconditions = preconditions
->>>>>>> 24be99ec
+        self._preconditions = preconditions