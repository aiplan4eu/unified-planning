#!/usr/bin/env python3

from setuptools import setup, find_packages  # type: ignore
import unified_planning


long_description = """============================================================
 Unified planning: A library that unifies planning frameworks
 ============================================================
    Insert long description here
"""

setup(
    name="unified_planning",
    version=unified_planning.__version__,
    description="Unified Planning Framework",
    author="AIPlan4EU Project",
    author_email="aiplan4eu@fbk.eu",
    url="https://www.aiplan4eu-project.eu",
    packages=find_packages(),
    include_package_data=True,
    python_requires=">=3.7",  # supported Python ranges
    install_requires=["pyparsing", "networkx"],
    extras_require={
        "dev": ["tarski[arithmetic]", "pytest", "pytest-cov", "mypy"],
        "grpc": ["grpcio", "grpcio-tools", "grpc-stubs"],
        "tarski": ["tarski[arithmetic]"],
        "pyperplan": ["up-pyperplan==0.3.0.4.dev1"],
        "tamer": ["up-tamer==0.3.1.26.dev1"],
        "enhsp": ["up-enhsp==0.0.13"],
        "fast-downward": ["up-fast-downward==0.2.1"],
        "lpg": ["up-lpg==0.0.6.3"],
        "fmap": ["up-fmap==0.0.6"],
        "aries": ["up-aries>=0.0.8"],
<<<<<<< HEAD
        "bfgp": ["up-bfgp==0.0.1"]
=======
        "symk": ["up-symk>=0.0.3"],
>>>>>>> 1d5f2936
        "engines": [
            "tarski[arithmetic]",
            "up-pyperplan==0.3.0.4.dev1",
            "up-tamer==0.3.1.26.dev1",
            "up-enhsp==0.0.13",
            "up-fast-downward==0.2.1",
            "up-lpg==0.0.6.3",
            "up-fmap==0.0.6",
            "up-aries>=0.0.8",
<<<<<<< HEAD
            "up-bfgp==0.0.1"
=======
            "up-symk>=0.0.3",
>>>>>>> 1d5f2936
        ],
    },
    license="APACHE",
    keywords="planning logic STRIPS RDDL",
    classifiers=[
        "Development Status :: 3 - Alpha",
        "Intended Audience :: Science/Research",
        "Intended Audience :: Developers",
        "Topic :: Scientific/Engineering :: Artificial Intelligence",
        "License :: OSI Approved :: Apache Software License",
        "Programming Language :: Python :: 3",
        "Programming Language :: Python :: 3.7",
        "Programming Language :: Python :: 3.8",
        "Programming Language :: Python :: 3.9",
    ],
)<|MERGE_RESOLUTION|>--- conflicted
+++ resolved
@@ -32,11 +32,8 @@
         "lpg": ["up-lpg==0.0.6.3"],
         "fmap": ["up-fmap==0.0.6"],
         "aries": ["up-aries>=0.0.8"],
-<<<<<<< HEAD
         "bfgp": ["up-bfgp==0.0.1"]
-=======
         "symk": ["up-symk>=0.0.3"],
->>>>>>> 1d5f2936
         "engines": [
             "tarski[arithmetic]",
             "up-pyperplan==0.3.0.4.dev1",
@@ -46,11 +43,8 @@
             "up-lpg==0.0.6.3",
             "up-fmap==0.0.6",
             "up-aries>=0.0.8",
-<<<<<<< HEAD
             "up-bfgp==0.0.1"
-=======
             "up-symk>=0.0.3",
->>>>>>> 1d5f2936
         ],
     },
     license="APACHE",
